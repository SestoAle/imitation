--- conflicted
+++ resolved
@@ -160,17 +160,11 @@
     for epoch in tqdm.tqdm(range(1, n_epochs+1), desc="epoch"):
       trainer.train_disc(trainer.batch_size)
       if visualizer:
-<<<<<<< HEAD
-        visualizer.add_data_disc_loss(False)
+        visualizer.add_data_disc_loss(False, epoch)
       trainer.train_gen(trainer.batch_size)
-=======
-        visualizer.add_data_disc_loss(False, epoch)
-
-      trainer.train_gen(n_gen_steps_per_epoch)
 
       util.logger.dumpkvs()
 
->>>>>>> 0a209360
       if visualizer:
         visualizer.add_data_disc_loss(True, epoch)
 
