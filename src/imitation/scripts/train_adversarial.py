"""Train GAIL or AIRL and plot its output.

Can be used as a CLI script, or the `train_and_plot` function can be called
directly.
"""

from collections import defaultdict
import os
import os.path as osp
import pickle
from typing import Optional

from matplotlib import pyplot as plt
import numpy as np
from sacred.observers import FileStorageObserver
<<<<<<< HEAD
from stable_baselines import logger as sb_logger
from stable_baselines.common.vec_env import VecNormalize
=======
>>>>>>> 4cc56b5f
import tensorflow as tf
import tqdm

from imitation.algorithms.adversarial import AdversarialTrainer, init_trainer
import imitation.envs.examples  # noqa: F401
from imitation.policies import serialize
from imitation.scripts.config.train_adversarial import train_ex
import imitation.util as util
import imitation.util.sacred as sacred_util


def save(trainer, save_path):
  """Save discriminator and generator."""
  # We implement this here and not in Trainer since we do not want to actually
  # serialize the whole Trainer (including e.g. expert demonstrations).
  trainer.discrim.save(os.path.join(save_path, "discrim"))
  # TODO(gleave): unify this with the saving logic in data_collect?
  # (Needs #43 to be merged before attempting.)
  serialize.save_stable_model(os.path.join(save_path, "gen_policy"),
                              trainer.gen_policy)


@train_ex.main
def train(_run,
          _seed: int,
          env_name: str,
          rollout_path: str,
          n_expert_demos: Optional[int],
          log_dir: str,
          init_trainer_kwargs: dict,
          total_timesteps: int,
          n_episodes_eval: int,

          plot_interval: int,
          n_plot_episodes: int,
          extra_episode_data_interval: int,
          show_plots: bool,
          init_tensorboard: bool,

          checkpoint_interval: int = 5,
          ) -> dict:
  """Train an adversarial-network-based imitation learning algorithm.

  Plots (turn on using `plot_interval > 0`):
    - Plot discriminator loss during discriminator training steps in blue and
      discriminator loss during generator training steps in red.
    - Plot the performance of the generator policy versus the performance of
      a random policy. Also plot the performance of an expert policy if that is
      provided in the arguments.

  Checkpoints:
    - DiscrimNets are saved to f"{log_dir}/checkpoints/{step}/discrim/",
      where step is either the training epoch or "final".
    - Generator policies are saved to
      f"{log_dir}/checkpoints/{step}/gen_policy/".

  Args:
    _seed: Random seed.
    env_name: The environment to train in.
    rollout_path: Path to pickle containing list of Trajectories. Used as
      expert demonstrations.
    n_expert_demos: The number of expert trajectories to actually use
      after loading them from `rollout_path`.
      If None, then use all available trajectories.
      If `n_expert_demos` is an `int`, then use exactly `n_expert_demos`
      trajectories, erroring if there aren't enough trajectories. If there are
      surplus trajectories, then use the
      first `n_expert_demos` trajectories and drop the rest.
    log_dir: Directory to save models and other logging to.

    init_trainer_kwargs: Keyword arguments passed to `init_trainer`,
      used to initialize the trainer.
    total_timesteps: The number of transitions to sample from the environment
      during training.
    n_episodes_eval: The number of episodes to average over when calculating
      the average episode reward of the imitation policy for return.

    plot_interval: The number of epochs between each plot. If negative,
      then plots are disabled. If zero, then only plot at the end of training.
    n_plot_episodes: The number of episodes averaged over when
      calculating the average episode reward of a policy for the performance
      plots.
    extra_episode_data_interval: Usually mean episode rewards are calculated
      immediately before every plot. Set this parameter to a nonnegative number
      to also add episode reward data points every
      `extra_episodes_data_interval` epochs.
    show_plots: Figures are always saved to `f"{log_dir}/plots/*.png"`. If
      `show_plots` is True, then also show plots as they are created.
    init_tensorboard: If True, then write tensorboard logs to `{log_dir}/sb_tb`.

    checkpoint_interval: Save the discriminator and generator models every
      `checkpoint_interval` epochs and after training is complete. If <=0,
      then only save weights after training is complete.

  Returns:
    A dictionary with two keys. "imit_stats" gives the return value of
      `rollout_stats()` on rollouts test-reward-wrapped
      environment, using the final policy (remember that the ground-truth reward
      can be recovered from the "monitor_return" key). "expert_stats" gives the
      return value of `rollout_stats()` on the expert demonstrations loaded from
      `rollout_path`.
  """
  tf.logging.info("Logging to %s", log_dir)
  os.makedirs(log_dir, exist_ok=True)
  sacred_util.build_sacred_symlink(log_dir, _run)

  # Calculate stats for expert rollouts. Used for plot and return value.
  with open(rollout_path, "rb") as f:
    expert_trajs = pickle.load(f)

  if n_expert_demos is not None:
    assert len(expert_trajs) >= n_expert_demos
    expert_trajs = expert_trajs[:n_expert_demos]

  expert_stats = util.rollout.rollout_stats(expert_trajs)

  with util.make_session():
    util.logger.configure(folder=osp.join(log_dir, 'generator'),
                          format_strs=['tensorboard', 'stdout'])

    if init_tensorboard:
      sb_tensorboard_dir = osp.join(log_dir, "sb_tb")
      kwargs = init_trainer_kwargs
      kwargs["init_rl_kwargs"] = kwargs.get("init_rl_kwargs", {})
      kwargs["init_rl_kwargs"]["tensorboard_log"] = sb_tensorboard_dir

    trainer = init_trainer(env_name, expert_trajs,
                           seed=_seed, log_dir=log_dir,
                           use_custom_log=True,
                           **init_trainer_kwargs)

    if plot_interval >= 0:
      visualizer = _TrainVisualizer(
        trainer=trainer,
        show_plots=show_plots,
        n_episodes_per_reward_data=n_plot_episodes,
        log_dir=log_dir,
        expert_mean_ep_reward=expert_stats["return_mean"])
    else:
      visualizer = None

    # Main training loop.
<<<<<<< HEAD
    with trainer.train_gen_by_batch(total_timesteps) as train_gen:
      n_epochs = total_timesteps // trainer.batch_size

      for epoch in tqdm.tqdm(range(1, n_epochs+1), desc="epoch"):
        trainer.train_disc(trainer.batch_size)
        if visualizer:
          visualizer.add_data_disc_loss(False, epoch)
        train_gen()
        if visualizer:
          visualizer.add_data_disc_loss(True, epoch)
=======
    n_epochs = total_timesteps // trainer.batch_size

    for epoch in tqdm.tqdm(range(1, n_epochs+1), desc="epoch"):
      trainer.train_disc(trainer.batch_size)
      if visualizer:
        visualizer.add_data_disc_loss(False, epoch)
      trainer.train_gen(trainer.batch_size)

      util.logger.dumpkvs()
>>>>>>> 4cc56b5f

      if visualizer:
        visualizer.add_data_disc_loss(True, epoch)

        if (extra_episode_data_interval > 0
            and epoch % extra_episode_data_interval == 0):  # noqa: E129
          visualizer.add_data_ep_reward(epoch)

        if plot_interval > 0 and epoch % plot_interval == 0:
          visualizer.plot_disc_loss()
          visualizer.add_data_ep_reward(epoch)
          # Add episode mean rewards only at plot time because it is expensive.
          visualizer.plot_ep_reward()

      if checkpoint_interval > 0 and epoch % checkpoint_interval == 0:
        save(trainer, os.path.join(log_dir, "checkpoints", f"{epoch:05d}"))

    # Save final artifacts.
    save(trainer, os.path.join(log_dir, "checkpoints", "final"))

    if visualizer:
      visualizer.plot_disc_loss()
      visualizer.add_data_ep_reward(epoch)
      visualizer.plot_ep_reward()

    # Final evaluation of imitation policy.
    results = {}
    sample_until_eval = util.rollout.min_episodes(n_episodes_eval)
    trajs = util.rollout.generate_trajectories(trainer.gen_policy,
                                               trainer.venv_test,
                                               sample_until=sample_until_eval)
    results["imit_stats"] = util.rollout.rollout_stats(trajs)
    results["expert_stats"] = expert_stats

    return results


class _TrainVisualizer:
  def __init__(self,
               trainer: AdversarialTrainer,
               show_plots: bool,
               n_episodes_per_reward_data: int,
               log_dir: str,
               expert_mean_ep_reward: Optional[float] = None):
    """
    Args:
      trainer: AdversarialTrainer used to perform rollouts.
      show_plots: If True, then `plt.show()` plot in addition to saving them.
      n_episodes_per_reward_data: The number of episodes to rollout out when
        determining the mean episode reward.
      n_epochs_per_plot: An optional number, greater than or equal to 1. The
        (possibly fractional) number of epochs between each plot. The first
        plot is at epoch 0, after the first discrim and generator steps.
        If `n_epochs_per_plot is None`, then don't make any plots.
      expert_mean_ep_reward: If provided, then also plot the performance of
        the expert policy.
    """
    def normalize_obs_only(venv):
      assert not isinstance(venv, VecNormalize)
      return util.reapply_vec_normalize(
        venv, trainer.venv_train_norm, disable_norm_reward=True)

    self.venv_norm_obs = normalize_obs_only(trainer.venv)
    self.venv_train_norm_obs = normalize_obs_only(trainer.venv_train)
    self.venv_test_norm_obs = normalize_obs_only(trainer.venv_test)

    self.trainer = trainer
    self.show_plots = show_plots
    self.n_episodes_per_reward_data = n_episodes_per_reward_data
    self.log_dir = log_dir
    self.expert_mean_ep_reward = expert_mean_ep_reward

    self.venv_norm_obs = util.reapply_vec_normalize(
      trainer.venv, trainer.venv_train_norm, disable_norm_reward=True)
    self.plot_idx = 0
    self.gen_data = ([], [])
    self.disc_data = ([], [])

    self.ep_reward_X = []
    self.gen_ep_reward = defaultdict(list)
    self.rand_ep_reward = defaultdict(list)

    # Collect data for epoch 0.
    self.add_data_disc_loss(False, 0)
    self.add_data_ep_reward(0)

  def add_data_disc_loss(self, generator_active: bool, epoch: int):
    """Evaluates and records the discriminator loss for plotting later.

    Args:
        generator_active: True if the generator is being trained. Otherwise, the
            discriminator is being trained.  We use this to color the data
            points.
    """
    mode = "gen" if generator_active else "dis"
    X, Y = self.gen_data if generator_active else self.disc_data
    if not generator_active:
      X.append(epoch)
    else:
      X.append(epoch + 0.5)
    Y.append(self.trainer.eval_disc_loss())
    tf.logging.info("epoch ({}): {} disc loss: {}".format(mode, epoch, Y[-1]))

  def plot_disc_loss(self):
    """Render a plot of discriminator loss vs. training epoch number."""
    plt.scatter(self.disc_data[0], self.disc_data[1], c='g', alpha=0.7, s=4,
                label="discriminator loss (dis step)")
    plt.scatter(self.gen_data[0], self.gen_data[1], c='r', alpha=0.7, s=4,
                label="discriminator loss (gen step)")
    plt.title("Discriminator loss")
    plt.legend()
    self._savefig("plot_fight_loss_disc", self.show_plots)

  def add_data_ep_reward(self, epoch):
    """Calculate and record average episode returns."""
    if epoch in self.ep_reward_X:
      # Don't calculate ep reward twice.
      return
    self.ep_reward_X.append(epoch)
<<<<<<< HEAD
    self._add_data_ep_reward(self.venv_norm_obs, "Ground Truth Reward")
    self._add_data_ep_reward(self.venv_train_norm_obs, "Train Reward")
    self._add_data_ep_reward(self.venv_test_norm_obs, "Test Reward")

  def _add_data_ep_reward(self, env, name):
    sample_until = util.rollout.min_episodes(self.n_episodes_per_reward_data)
=======
>>>>>>> 4cc56b5f

    gen_policy = self.trainer.gen_policy
    rand_policy = util.init_rl(self.trainer.venv)
    sample_until = util.rollout.min_episodes(self.n_episodes_per_reward_data)
    trajs_rand = util.rollout.generate_trajectories(
      rand_policy, self.venv_norm_obs, sample_until)
    trajs_gen = util.rollout.generate_trajectories(
      gen_policy, self.venv_norm_obs, sample_until)

    for reward_fn, reward_name in [(None, "Ground Truth Reward"),
                                   (self.trainer.reward_train, "Train Reward"),
                                   (self.trainer.reward_test, "Test Reward")]:
      if reward_fn is None:
        trajs_rand_rets = [np.sum(traj.rews) for traj in trajs_rand]
        trajs_gen_rets = [np.sum(traj.rews) for traj in trajs_gen]
      else:
        trajs_rand_rets = [
            np.sum(util.rollout.recalc_rewards_traj(traj, reward_fn))
            for traj in trajs_rand]
        trajs_gen_rets = [
            np.sum(util.rollout.recalc_rewards_traj(traj, reward_fn))
            for traj in trajs_gen]

      gen_ret = np.mean(trajs_gen_rets)
      rand_ret = np.mean(trajs_rand_rets)
      self.gen_ep_reward[reward_name].append(gen_ret)
      self.rand_ep_reward[reward_name].append(rand_ret)
      tf.logging.info(f"{reward_name} generator return: {gen_ret}")
      tf.logging.info(f"{reward_name} random return: {rand_ret}")

  def plot_ep_reward(self):
    """Render and show average episode reward plots."""
    for name in self.gen_ep_reward:
      plt.title(name + " Performance")
      plt.xlabel("epochs")
      plt.ylabel("Average reward per episode (n={})"
                 .format(self.n_episodes_per_reward_data))
      X = self.ep_reward_X
      plt.plot(X, self.gen_ep_reward[name], label="avg gen ep reward", c="red")
      plt.plot(X, self.rand_ep_reward[name],
               label="avg random ep reward", c="black")

      name = name.lower().replace(' ', '-')
      if (self.expert_mean_ep_reward is not None and
              name == "ground-truth-reward"):
          plt.axhline(y=self.expert_mean_ep_reward,
                      linestyle='dashed',
                      label=f"expert (return={self.expert_mean_ep_reward:.2g})",
                      color="black")
      plt.legend()
      self._savefig(f"plot_fight_epreward_gen_{name}", self.show_plots)

  def _savefig(self, prefix="", also_show=True):
    plot_dir = osp.join(self.log_dir, "plots")
    os.makedirs(plot_dir, exist_ok=True)
    path = osp.join(plot_dir, f"{prefix}_{self.plot_idx}")
    plt.savefig(path)
    tf.logging.info("plot saved to {}".format(path))
    if also_show:
      plt.show()
    plt.clf()


def main_console():
  observer = FileStorageObserver.create(osp.join('output', 'sacred', 'train'))
  train_ex.observers.append(observer)
  train_ex.run_commandline()


if __name__ == "__main__":
  main_console()<|MERGE_RESOLUTION|>--- conflicted
+++ resolved
@@ -13,11 +13,7 @@
 from matplotlib import pyplot as plt
 import numpy as np
 from sacred.observers import FileStorageObserver
-<<<<<<< HEAD
-from stable_baselines import logger as sb_logger
 from stable_baselines.common.vec_env import VecNormalize
-=======
->>>>>>> 4cc56b5f
 import tensorflow as tf
 import tqdm
 
@@ -160,18 +156,6 @@
       visualizer = None
 
     # Main training loop.
-<<<<<<< HEAD
-    with trainer.train_gen_by_batch(total_timesteps) as train_gen:
-      n_epochs = total_timesteps // trainer.batch_size
-
-      for epoch in tqdm.tqdm(range(1, n_epochs+1), desc="epoch"):
-        trainer.train_disc(trainer.batch_size)
-        if visualizer:
-          visualizer.add_data_disc_loss(False, epoch)
-        train_gen()
-        if visualizer:
-          visualizer.add_data_disc_loss(True, epoch)
-=======
     n_epochs = total_timesteps // trainer.batch_size
 
     for epoch in tqdm.tqdm(range(1, n_epochs+1), desc="epoch"):
@@ -181,7 +165,6 @@
       trainer.train_gen(trainer.batch_size)
 
       util.logger.dumpkvs()
->>>>>>> 4cc56b5f
 
       if visualizer:
         visualizer.add_data_disc_loss(True, epoch)
@@ -301,15 +284,6 @@
       # Don't calculate ep reward twice.
       return
     self.ep_reward_X.append(epoch)
-<<<<<<< HEAD
-    self._add_data_ep_reward(self.venv_norm_obs, "Ground Truth Reward")
-    self._add_data_ep_reward(self.venv_train_norm_obs, "Train Reward")
-    self._add_data_ep_reward(self.venv_test_norm_obs, "Test Reward")
-
-  def _add_data_ep_reward(self, env, name):
-    sample_until = util.rollout.min_episodes(self.n_episodes_per_reward_data)
-=======
->>>>>>> 4cc56b5f
 
     gen_policy = self.trainer.gen_policy
     rand_policy = util.init_rl(self.trainer.venv)
