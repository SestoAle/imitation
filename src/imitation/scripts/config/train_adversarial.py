"""Configuration for imitation.scripts.train_adversarial."""

import os

import sacred
from stable_baselines.common import policies

from imitation import util
from imitation.policies import base
from imitation.scripts.config.common import DEFAULT_INIT_RL_KWARGS

train_ex = sacred.Experiment("train_adversarial", interactive=True)


@train_ex.config
def train_defaults():
  env_name = "CartPole-v1"  # environment to train on
  # Num times to generate a batch and update both generator and discrim.
  n_epochs = 50
  n_expert_demos = None  # Num demos used. None uses every demo possible
  n_episodes_eval = 50  # Num of episodes for final mean ground truth return
  airl_entropy_weight = 1.0

<<<<<<< HEAD
  # Number of epochs in between plots (<0 disables) (=0 means final plot only)
  plot_interval = -1
=======
  batch_size = 2048  # Batch size for both generator and discrim updates.

  plot_interval = -1  # Number of epochs in between plots (<=0 disables)
>>>>>>> 4046e354
  n_plot_episodes = 5  # Number of rollouts for each mean_ep_rew data
  # Interval for extra episode rew data. (<=0 disables)
  extra_episode_data_interval = -1
  show_plots = True  # Show plots in addition to saving them

  init_trainer_kwargs = dict(
      num_vec=8,  # Must evenly divide batch_size
      parallel=True,  # Use SubprocVecEnv (generally faster if num_vec>1)
      max_episode_steps=None,  # Set to positive int to limit episode horizons
      scale=True,

      reward_kwargs=dict(
          theta_units=[32, 32],
          phi_units=[32, 32],
      ),

      trainer_kwargs=dict(
          # Setting generator buffer capacity and discriminator batch size to
          # the same number is equivalent to not using a replay buffer at all.
          # This seems to improve convergence speed, but may come at a cost of
          # stability.
          gen_replay_buffer_capacity=batch_size,
      ),

      init_rl_kwargs=dict(policy_class=base.FeedForward32Policy,
                          **DEFAULT_INIT_RL_KWARGS),
  )

  log_root = os.path.join("output", "train_adversarial")  # output directory
  checkpoint_interval = 5  # num epochs between checkpoints (<=0 disables)
  init_tensorboard = False  # If True, then write Tensorboard logs.

  rollout_hint = None  # Used to generate default rollout_path


@train_ex.config
def timesteps(n_epochs, batch_size):
  total_timesteps = n_epochs * batch_size


@train_ex.config
def batch_size_to_n_steps(total_timesteps, init_trainer_kwargs, batch_size):
  _num_vec = init_trainer_kwargs["num_vec"]
  assert batch_size % _num_vec == 0, "num_vec must evenly divide batch_size"
  init_trainer_kwargs["init_rl_kwargs"]["n_steps"] = batch_size // _num_vec


@train_ex.config
def paths(env_name, log_root, rollout_hint):
  log_dir = os.path.join(log_root, env_name.replace('/', '_'),
                         util.make_unique_timestamp())
  # Recommended that user sets rollout_path manually.
  # By default we guess the named config associated with `env_name`
  # and attempt to load rollouts from `data/expert_models/`.
  if rollout_hint is None:
    rollout_hint = env_name.split("-")[0].lower()
  rollout_path = os.path.join("data/expert_models",
                              f"{rollout_hint}_0",
                              "rollouts", "final.pkl")


# Training algorithm configs

@train_ex.named_config
def gail():
  init_trainer_kwargs = dict(
      use_gail=True,
  )


@train_ex.named_config
def airl():
  init_trainer_kwargs = dict(
      use_gail=False,
  )


@train_ex.named_config
<<<<<<< HEAD
=======
def plots():
  plot_interval = 10


# Standard env configs

@train_ex.named_config
>>>>>>> 4046e354
def acrobot():
  env_name = "Acrobot-v1"
  rollout_hint = "acrobot"


@train_ex.named_config
def ant():
  env_name = "Ant-v2"
  rollout_hint = "ant"
  locals().update(**ant_shared_locals)


@train_ex.named_config
def cartpole():
  env_name = "CartPole-v1"
  n_epochs = 200
  rollout_hint = "cartpole"
  init_trainer_kwargs = dict(
      scale=False,
  )


@train_ex.named_config
def half_cheetah():
  env_name = "HalfCheetah-v2"
  rollout_hint = "half_cheetah"
  n_epochs = 1000

  init_trainer_kwargs = dict(
      airl_entropy_weight=0.1,
  )


@train_ex.named_config
def hopper():
  # TODO(adam): upgrade to Hopper-v3?
  env_name = "Hopper-v2"
  rollout_hint = "hopper"


@train_ex.named_config
def humanoid():
  env_name = "Humanoid-v2"
  rollout_hint = "humanoid"
  n_epochs = 2000


@train_ex.named_config
def mountain_car():
  env_name = "MountainCar-v0"
  rollout_hint = "mountain_car"
  n_epochs = 400


@train_ex.named_config
def pendulum():
  env_name = "Pendulum-v0"
  rollout_hint = "pendulum"


@train_ex.named_config
def reacher():
  env_name = "Reacher-v2"
  rollout_hint = "reacher"


@train_ex.named_config
def swimmer():
  env_name = "Swimmer-v2"
  rollout_hint = "swimmer"
  n_epochs = 1000
  init_trainer_kwargs = dict(
      init_rl_kwargs=dict(
          policy_network_class=policies.MlpPolicy,
      ),
  )


@train_ex.named_config
def walker():
  env_name = "Walker2d-v2"
  rollout_hint = "walker"


# Custom env configs

@train_ex.named_config
def two_d_maze():
  env_name = "imitation/TwoDMaze-v0"
  rollout_hint = "two_d_maze"


@train_ex.named_config
def custom_ant():
  env_name = "imitation/CustomAnt-v0"
  rollout_hint = "custom_ant"
  locals().update(**ant_shared_locals)


@train_ex.named_config
def disabled_ant():
  env_name = "imitation/DisabledAnt-v0"
  rollout_hint = "disabled_ant"
  locals().update(**ant_shared_locals)


# Debug configs

@train_ex.named_config
def fast():
  """Minimize the amount of computation. Useful for test cases."""
  n_epochs = 1
  n_expert_demos = 1
  n_episodes_eval = 1
  batch_size = 2
  show_plots = False
  n_plot_episodes = 1
  init_trainer_kwargs = dict(
      parallel=False,  # easier to debug with everything in one process
      max_episode_steps=int(1e2),
      num_vec=2,
  )


# Shared settings

ant_shared_locals = dict(
    n_epochs=2000,
    init_trainer_kwargs=dict(
        init_rl_kwargs=dict(
            n_steps=2048,  # batch size of 2048*8=16384 due to num_vec
        ),
        max_episode_steps=500,  # To match `inverse_rl` settings.
    ),
)<|MERGE_RESOLUTION|>--- conflicted
+++ resolved
@@ -21,14 +21,11 @@
   n_episodes_eval = 50  # Num of episodes for final mean ground truth return
   airl_entropy_weight = 1.0
 
-<<<<<<< HEAD
+  batch_size = 2048  # Batch size for both generator and discrim updates.
+
   # Number of epochs in between plots (<0 disables) (=0 means final plot only)
   plot_interval = -1
-=======
-  batch_size = 2048  # Batch size for both generator and discrim updates.
-
-  plot_interval = -1  # Number of epochs in between plots (<=0 disables)
->>>>>>> 4046e354
+
   n_plot_episodes = 5  # Number of rollouts for each mean_ep_rew data
   # Interval for extra episode rew data. (<=0 disables)
   extra_episode_data_interval = -1
@@ -107,16 +104,6 @@
 
 
 @train_ex.named_config
-<<<<<<< HEAD
-=======
-def plots():
-  plot_interval = 10
-
-
-# Standard env configs
-
-@train_ex.named_config
->>>>>>> 4046e354
 def acrobot():
   env_name = "Acrobot-v1"
   rollout_hint = "acrobot"
